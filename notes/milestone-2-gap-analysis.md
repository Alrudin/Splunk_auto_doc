# Milestone 2 Gap Analysis & Issue Mapping

Date: 2025-10-07 (status update: 2025-10-25)
Author: @Alrudin (compiled with Copilot assistant)

## Purpose

This document tracks alignment between the Milestone 2 plan (Parser & Normalization) and the currently tracked work in GitHub issues/PRs, and enumerates recommended issues to close the gaps. It will be updated as work progresses.

## Source Inputs

- Milestone plan (proposed): `notes/milestone-2-plan.md`
- Project overview: `notes/Project description.md`
- Milestone 1 completion baseline: `MILESTONE_1_COMPLETION.md`
- Milestone 1 plan: `notes/milestone-1-plan.md`

## High-Level Summary

Milestone 2 focuses on:

- Parsing Splunk `.conf` files into ordered stanzas with provenance
- Normalizing into typed tables (`inputs`, `props`, `transforms`, `indexes`, `outputs`, `serverclasses`)
- Background job to parse and persist results
- Minimal API + UI for triggering and viewing parsed counts

Current state: Core parsing and all typed projections are complete. Background worker (with retries) and the end-to-end normalization pipeline are now complete. Remaining work centers on run status lifecycle wiring, APIs/UI, broader observability, CI, and documentation hardening.

---

## Plan Sections vs Tracking Status

| Plan Element / Deliverable                                                    | Present? | Covered By                                                         | Gap / Notes                                                                                 |
|-------------------------------------------------------------------------------|:--------:|--------------------------------------------------------------------|---------------------------------------------------------------------------------------------|
| Schema migrations: `stanzas` + typed tables + indexes                         |   Yes    | #50 (closed, completed)                                            | Delivered via Alembic migrations (002/003). Docs updated; unblocks downstream               |
| Parser core: files → ordered stanzas (comments, continuation, repeats)        |   Yes    | #52 (closed)                                                       | Tokenizer/assembler + comprehensive unit tests delivered                                    |
| Typed projections: inputs/props/transforms/indexes/outputs/serverclasses      |   Yes    | #54, #56, #57, #58, #59, #60 (all closed)                          | Completed for all six types with tests and docs updates                                      |
| Normalization pipeline: unpack → walk → parse → bulk insert                   |   Yes    | #70 (closed)                                                       | End-to-end orchestration complete; bulk insert with provenance and counts                    |
| Background worker: Redis + Celery/RQ, parse task with retries                 |   Yes    | #67 (worker service closed), #68 (retries/failure handling closed) | Worker service, retries/backoff, visibility/health, logs/metrics implemented                |
| Run status lifecycle: stored → parsing → normalized → complete/failed         |   Yes    | Implemented with status transitions                                | Status enum extended with NORMALIZED; API endpoints added; docs updated                      |
| API: trigger parse, status, summary, typed listings                           |   Yes    | Complete - all endpoints implemented including parse trigger       | POST /runs/{id}/parse endpoint implemented with comprehensive tests and idempotent handling; summary and typed listing endpoints with pagination/filtering; all documented in README |
| Frontend: Run detail “Parse” button, status polling, counts panel             |   No     | –                                                                  | Minimal UI to monitor and inspect parsed artifacts                                           |
| Observability: structured logs, metrics, extraction guardrails                |  Partial | #67, #68, #70 (closed)                                             | Worker metrics/logs and pipeline guardrails done; extend system-wide metrics and dashboards  |
| Fixtures & tests: golden fixtures, property tests, integration                |   Yes    | #52, #54, #56, #57, #58, #59, #60, #70 (closed)                    | Parser + typed projection + pipeline integration tests in place                              |
| CI pipeline updates: parser/unit/property/integration                         |   No     | –                                                                  | Add jobs; optional performance smoke                                                         |
| Documentation: parser spec, normalization model, ADR-002                      |  Partial | #52, typed projection issues, #70 (closed)                         | Parser spec and normalization model updated; ADR-002 and end-to-end examples outstanding     |

---

## Recommended New/Remaining Issues (M2)

- Milestone 2 Meta Tracking Issue (Parser & Normalization)
- Frontend: Add parse trigger on Run detail; live status; parsed counts display
- Observability: extend system-wide metrics/dashboards; performance budgets in CI
- CI updates: add integration jobs for worker/pipeline; optional performance smoke
- Documentation: ADR-002 (parser approach & trade-offs); end-to-end examples across all types

Note: Completed and removed from remaining list — Schema migrations (#50), Parser core (#52), Typed projections (#54/#56/#57/#58/#59/#60), Background worker and retries (#67/#68), Normalization pipeline (#70), Run status lifecycle, API typed listings endpoints, API parse trigger endpoint (POST /runs/{id}/parse with comprehensive tests and documentation).

---

## Risks & Mitigations (M2)

- Zip/Tar bombs or path traversal
  - Mitigation: enforce limits on uncompressed size, file count, depth; reject symlinks; sanitize paths.
- Order/precedence correctness
  - Mitigation: preserve stanza and key order; property tests asserting invariants.
- Performance on large configs
  - Mitigation: streaming parse, bulk inserts, fixture-based benchmarks; regressions tracked in CI.
- Worker reliability
  - Mitigation: retries, idempotent tasks keyed by run_id, visibility timeouts, structured error reporting.

---

## Acceptance Criteria (Definition of Done)

- Upload → parse → normalized typed records persisted for supported `.conf` types.
- `ingestion_runs.status` transitions: stored → parsing → normalized → complete (or failed with error in notes).
- API exposes parse trigger/status/summary; typed listings with pagination and filters.
- Frontend can trigger parse for a run and display live status + counts.
- Parser passes unit/property tests for comments, continuation lines, repeated keys, and order preservation.
- Golden fixtures produce expected normalized outputs; integration tests green.
- CI includes parser/unit/property/integration jobs; all green on main.
- Documentation published: parser spec, normalization model, ADR-002.
- Extraction safety checks implemented and covered by tests.

---

## Status Rollup (latest)

- Planning: In progress
- Implementation: Parser core complete (#52); Typed projections complete (#54/#56/#57/#58/#59/#60); Background worker + retries complete (#67/#68); Normalization pipeline complete (#70)
- Issues/PRs (closed relevant to M2):
  - #50 — Schema migrations: stanzas + typed tables + indexes
  - #52 — Parser core
  - #54 — Typed projection: inputs.conf
  - #56 — Typed projection: props.conf
  - #57 — Typed projection: outputs.conf
  - #58 — Typed projection: serverclass.conf
  - #59 — Typed projection: indexes.conf
  - #60 — Typed projection: transforms.conf
  - #67 — Background worker service
  - #68 — Worker retries and failure handling
  - #70 — Normalization pipeline
- Blockers: None identified

---

## Update Log

<<<<<<< HEAD
- 2025-10-25: **VERIFICATION COMPLETE** - All API endpoints for typed listings fully implemented and tested:
  - ✅ GET /runs/{id}/inputs - with pagination (page, per_page) and filtering (app, scope, layer, stanza_type, index)
  - ✅ GET /runs/{id}/props - with pagination and filtering (target)
  - ✅ GET /runs/{id}/transforms - with pagination and filtering (name)
  - ✅ GET /runs/{id}/indexes - with pagination and filtering (name)
  - ✅ GET /runs/{id}/outputs - with pagination and filtering (group_name)
  - ✅ GET /runs/{id}/serverclasses - with pagination and filtering (name, app, scope, layer)
  - ✅ All endpoints return entity data with full provenance fields (run_id, source_path, app, scope, layer where applicable)
  - ✅ Comprehensive test coverage in `backend/tests/test_typed_listings.py` (22 test functions covering all endpoints)
  - ✅ Full API documentation in README.md (lines 888-950+) with query parameter examples
  - All acceptance criteria from issue met and verified
=======
- 2025-10-25: Implemented POST /runs/{id}/parse endpoint to trigger background parsing jobs. Added comprehensive tests (test_parse_trigger.py) covering success cases, idempotency, error handling, and edge cases. Updated README with API documentation, examples, and lifecycle description. Marked parse trigger API as completed in gap analysis.
>>>>>>> 041d690f
- 2025-10-25: Implemented GET /runs/{id}/summary endpoint with entity counts for all parsed types. Added tests and documentation.
- 2025-10-25: Implemented API endpoints for typed listings (inputs, props, transforms, indexes, outputs, serverclasses) with pagination and filtering. Updated README with endpoint documentation. Marked API endpoints as completed in gap analysis.
- 2025-10-25: Marked background worker (#67), retries/failure handling (#68), and normalization pipeline (#70) as completed; updated statuses and notes accordingly.
- 2025-10-23: Typed projections completed for all types (#54, #56, #57, #58, #59, #60).
- 2025-10-19: Marked schema migrations as Present=Yes (#50 closed) and parser core complete (#52 closed).
- 2025-10-07: Initial gap analysis scaffold created for M2.<|MERGE_RESOLUTION|>--- conflicted
+++ resolved
@@ -107,7 +107,6 @@
 
 ## Update Log
 
-<<<<<<< HEAD
 - 2025-10-25: **VERIFICATION COMPLETE** - All API endpoints for typed listings fully implemented and tested:
   - ✅ GET /runs/{id}/inputs - with pagination (page, per_page) and filtering (app, scope, layer, stanza_type, index)
   - ✅ GET /runs/{id}/props - with pagination and filtering (target)
@@ -119,9 +118,7 @@
   - ✅ Comprehensive test coverage in `backend/tests/test_typed_listings.py` (22 test functions covering all endpoints)
   - ✅ Full API documentation in README.md (lines 888-950+) with query parameter examples
   - All acceptance criteria from issue met and verified
-=======
 - 2025-10-25: Implemented POST /runs/{id}/parse endpoint to trigger background parsing jobs. Added comprehensive tests (test_parse_trigger.py) covering success cases, idempotency, error handling, and edge cases. Updated README with API documentation, examples, and lifecycle description. Marked parse trigger API as completed in gap analysis.
->>>>>>> 041d690f
 - 2025-10-25: Implemented GET /runs/{id}/summary endpoint with entity counts for all parsed types. Added tests and documentation.
 - 2025-10-25: Implemented API endpoints for typed listings (inputs, props, transforms, indexes, outputs, serverclasses) with pagination and filtering. Updated README with endpoint documentation. Marked API endpoints as completed in gap analysis.
 - 2025-10-25: Marked background worker (#67), retries/failure handling (#68), and normalization pipeline (#70) as completed; updated statuses and notes accordingly.
