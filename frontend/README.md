--- conflicted
+++ resolved
@@ -81,9 +81,6 @@
 - **Home** (`/`) - Landing page with feature overview
 - **Upload** (`/upload`) - Drag-and-drop file upload interface
 - **Runs** (`/runs`) - Table listing all ingestion runs
-<<<<<<< HEAD
-- **Run Detail** (`/runs/:runId`) - Detailed view of a specific ingestion run with live status updates
-=======
 - **Run Detail** (`/runs/:id`) - View details for a specific run and trigger parsing
 
 ## Features
@@ -109,7 +106,6 @@
 
 **API Endpoint:**
 The Parse button sends a POST request to `/v1/runs/{id}/parse` which enqueues a Celery background task to parse the configuration files.
->>>>>>> c2a66f82
 
 ## API Integration
 
