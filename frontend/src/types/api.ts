--- conflicted
+++ resolved
@@ -40,7 +40,6 @@
   pages: number
 }
 
-<<<<<<< HEAD
 export interface ParseStatusResponse {
   run_id: number
   status: string
@@ -52,11 +51,9 @@
     parse_errors: number
     duration_seconds: number
   } | null
-=======
 export interface ParseResponse {
   run_id: number
   status: string
   task_id: string
   message: string
->>>>>>> c2a66f82
 }