/**
 * Type definitions for API requests and responses
 */

export type UploadType =
  | 'ds_etc'
  | 'instance_etc'
  | 'app_bundle'
  | 'single_conf'

export interface IngestionRun {
  id: number
  upload_type: UploadType
  label?: string
  status: string
  created_at: string
  updated_at: string
  file_count?: number
}

export interface UploadResponse {
  run_id: number
  upload_type: UploadType
  label?: string
  file_count: number
  message: string
}

export interface HealthResponse {
  status: string
  database?: string
  timestamp?: string
}

export interface PaginatedResponse<T> {
  items: T[]
  total: number
  page: number
  per_page: number
  pages: number
}

<<<<<<< HEAD
export interface RunSummary {
  run_id: number
  status: string
  stanzas: number
  inputs: number
  props: number
  transforms: number
  indexes: number
  outputs: number
  serverclasses: number
=======
export interface ParseResponse {
  run_id: number
  status: string
  task_id: string
  message: string
>>>>>>> c2a66f82
}<|MERGE_RESOLUTION|>--- conflicted
+++ resolved
@@ -40,22 +40,9 @@
   pages: number
 }
 
-<<<<<<< HEAD
-export interface RunSummary {
-  run_id: number
-  status: string
-  stanzas: number
-  inputs: number
-  props: number
-  transforms: number
-  indexes: number
-  outputs: number
-  serverclasses: number
-=======
 export interface ParseResponse {
   run_id: number
   status: string
   task_id: string
   message: string
->>>>>>> c2a66f82
 }