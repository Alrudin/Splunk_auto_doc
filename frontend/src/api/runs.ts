/**
 * API service functions for ingestion runs
 */
import apiClient from './client'
import type {
  IngestionRun,
  UploadResponse,
  PaginatedResponse,
<<<<<<< HEAD
  RunSummary,
=======
  ParseResponse,
>>>>>>> c2a66f82
} from '../types/api'

export const runsApi = {
  /**
   * Get all ingestion runs
   */
  async getRuns(
    page = 1,
    perPage = 20
  ): Promise<PaginatedResponse<IngestionRun>> {
    return apiClient.get<PaginatedResponse<IngestionRun>>(
      `/v1/runs?page=${page}&per_page=${perPage}`
    )
  },

  /**
   * Get a specific ingestion run by ID
   */
  async getRun(runId: number): Promise<IngestionRun> {
    return apiClient.get<IngestionRun>(`/v1/runs/${runId}`)
  },

  /**
   * Get summary of parsed entities for a specific run
   */
  async getSummary(runId: number): Promise<RunSummary> {
    return apiClient.get<RunSummary>(`/v1/runs/${runId}/summary`)
  },

  /**
   * Upload a file and create a new ingestion run
   */
  async uploadFile(
    file: File,
    uploadType: string,
    label?: string
  ): Promise<UploadResponse> {
    const formData = new FormData()
    formData.append('file', file)
    formData.append('upload_type', uploadType)
    if (label) {
      formData.append('label', label)
    }

    return apiClient.postFormData<UploadResponse>('/v1/uploads', formData)
  },

  /**
   * Trigger parsing for a specific ingestion run
   */
  async triggerParse(runId: number): Promise<ParseResponse> {
    return apiClient.post<ParseResponse>(`/v1/runs/${runId}/parse`, {})
  },
}

export default runsApi<|MERGE_RESOLUTION|>--- conflicted
+++ resolved
@@ -6,11 +6,8 @@
   IngestionRun,
   UploadResponse,
   PaginatedResponse,
-<<<<<<< HEAD
   RunSummary,
-=======
   ParseResponse,
->>>>>>> c2a66f82
 } from '../types/api'
 
 export const runsApi = {
