--- conflicted
+++ resolved
@@ -151,11 +151,7 @@
                     <td className="px-6 py-4 whitespace-nowrap text-sm font-medium text-gray-900">
                       <Link
                         to={`/runs/${run.id}`}
-<<<<<<< HEAD
-                        className="text-primary-600 hover:text-primary-900"
-=======
                         className="text-primary-600 hover:text-primary-700"
->>>>>>> c2a66f82
                       >
                         {run.id}
                       </Link>
