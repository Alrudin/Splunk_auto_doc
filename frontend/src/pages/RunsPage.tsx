--- conflicted
+++ resolved
@@ -155,11 +155,8 @@
                     <td className="px-6 py-4 whitespace-nowrap text-sm font-medium text-gray-900">
                       <Link
                         to={`/runs/${run.id}`}
-<<<<<<< HEAD
                         className="text-primary-600 hover:text-primary-800"
-=======
                         className="text-primary-600 hover:text-primary-700"
->>>>>>> c2a66f82
                       >
                         {run.id}
                       </Link>
